from fastapi import FastAPI, HTTPException
from pydantic import BaseModel
import os
import json
import re
from typing import Dict, List, Optional, Tuple
from openai import AsyncOpenAI
from fastapi.middleware.cors import CORSMiddleware
from datetime import datetime
import hashlib
from functools import lru_cache
import asyncio
import httpx
import logging
import traceback

# Configure comprehensive logging
logging.basicConfig(
    level=logging.INFO,
    format='%(asctime)s - %(name)s - %(levelname)s - %(message)s',
    handlers=[
        logging.StreamHandler(),
        logging.FileHandler('concept_extraction.log')
    ]
)
logger = logging.getLogger(__name__)

app = FastAPI(title="Technical Concept Extractor API")

app.add_middleware(
    CORSMiddleware,
    allow_origins=["*"],
    allow_credentials=True,
    allow_methods=["*"],
    allow_headers=["*"],
)

# Get API key from environment variable
OPENAI_API_KEY = os.getenv("OPENAI_API_KEY")
if not OPENAI_API_KEY:
    raise ValueError("OPENAI_API_KEY environment variable is not set")


class ConversationRequest(BaseModel):
    conversation_text: str
    context: Optional[Dict] = None  # Additional context for better extraction
    category_guidance: Optional[Dict] = None  # For hierarchical categories guidance


class Concept(BaseModel):
    title: str
    category: str
    categoryPath: Optional[List[str]] = None  # New: for hierarchical categories
    subcategories: Optional[List[str]] = None
    notes: Dict
    code_examples: Optional[List[Dict]] = None
    relationships: Optional[Dict] = None
    learning_resources: Optional[Dict] = None
    confidence_score: float
    last_updated: datetime


class ExtractionResponse(BaseModel):
    concepts: List[Concept]
    summary: str
    metadata: Dict


class ConceptExtractor:
    def __init__(self):
        self.client = AsyncOpenAI(api_key=OPENAI_API_KEY)
        self.model = "gpt-4o"
        self.max_retries = 3
        self.retry_delay = 1
        self.cache = {}
        logger.info(f"ConceptExtractor initialized with model: {self.model}")

    def _generate_cache_key(self, text: str) -> str:
        """Generate a cache key for the conversation text."""
        cache_key = hashlib.md5(text.encode()).hexdigest()
        logger.debug(f"Generated cache key: {cache_key[:8]}... for text length: {len(text)}")
        return cache_key

    def _get_cached_response(self, cache_key: str) -> Optional[Dict]:
        """Get cached response if available."""
        cached = self.cache.get(cache_key)
        if cached:
            logger.info(f"Cache HIT for key: {cache_key[:8]}...")
        else:
            logger.info(f"Cache MISS for key: {cache_key[:8]}...")
        return cached

    async def _fetch_categories(self) -> List[str]:
        """Fetch the list of categories from the Next.js API endpoint. Fallback to default if fails."""
        logger.info("Fetching categories from API...")
        default_categories = [
            # Core Computer Science
            "Data Structures and Algorithms",
            "Data Structures",
            "Algorithms",
            "Algorithm Technique",
            "LeetCode Problems",
            
            # Backend Development
            "Backend Engineering",
            "Backend Engineering > Authentication",
            "Backend Engineering > Storage",
            "Backend Engineering > APIs",
            "Backend Engineering > Databases",
            
            # Frontend Development
            "Frontend Engineering",
            "Frontend Engineering > React",
            "Frontend Engineering > Next.js",
            "Frontend Engineering > CSS",
            
            # Cloud & DevOps
            "Cloud Engineering",
            "Cloud Engineering > AWS",
            "DevOps",
            
            # Programming Languages
            "JavaScript",
            "TypeScript",
            "Python",
            
            # Other
            "System Design",
            "Machine Learning",
            "General"
        ]
        try:
            async with httpx.AsyncClient() as client:
<<<<<<< HEAD
                # Get frontend URL from environment variable
                frontend_url = os.getenv("FRONTEND_URL", "http://localhost:3000")
=======
                # Use environment variable for frontend URL with fallback
                frontend_url = os.getenv('FRONTEND_URL', 'http://localhost:3000')
>>>>>>> aff99246
                resp = await client.get(f"{frontend_url}/api/categories")
                if resp.status_code == 200:
                    data = resp.json()
                    categories = data.get("categories", [])
                    if categories:
                        logger.info(f"Successfully fetched {len(categories)} categories from API")
                        return categories
                    else:
                        logger.warning("API returned empty categories list")
                else:
                    logger.warning(f"API returned status code: {resp.status_code}")
        except Exception as e:
            logger.error(f"Failed to fetch categories from API: {e}")
        
        logger.info(f"Using default categories ({len(default_categories)} categories)")
        return default_categories

    async def _suggest_category_llm(self, title: str, summary: str) -> Optional[str]:
        """Ask the LLM to suggest the best category for a concept."""
        logger.debug(f"Requesting LLM category suggestion for: {title}")
        categories = await self._fetch_categories()
        prompt = (
            f"Given the following concept title and summary, suggest the most appropriate category from this list: {categories}.\n"
            f"Title: {title}\n"
            f"Summary: {summary}\n"
            "Respond with only the category name. If none of the categories fit well, respond with 'UNCATEGORIZED'."
        )
        try:
            response = await self.client.chat.completions.create(
                model=self.model,
                messages=[{"role": "user", "content": prompt}],
                temperature=0.0,
                max_tokens=20
            )
            category = response.choices[0].message.content.strip()
            # Normalize and check if it's a valid category
            normalized_category = self._normalize_category(category, categories)
            logger.debug(f"LLM suggested category: {category} -> normalized: {normalized_category}")
            return normalized_category
        except Exception as e:
            logger.error(f"LLM category suggestion failed: {str(e)}")
            return None

    def _normalize_category(self, suggested_category: str, valid_categories: List[str]) -> Optional[str]:
        """Normalize a suggested category to match the valid categories list."""
        if not suggested_category or suggested_category.upper() == "UNCATEGORIZED":
            return None
            
        # First try exact match
        if suggested_category in valid_categories:
            return suggested_category
            
        # Try case-insensitive match
        suggested_lower = suggested_category.lower()
        for category in valid_categories:
            if category.lower() == suggested_lower:
                return category
                
        # Try fuzzy matching for common variations
        category_mapping = {
            # Core Computer Science
            "dsa": "Data Structures and Algorithms",
            "data structure": "Data Structures", 
            "algorithm": "Algorithms",
            "technique": "Algorithm Technique",
            "leetcode": "LeetCode Problems",
            "coding challenge": "LeetCode Problems",
            "problem solving": "LeetCode Problems",
            
            # Backend Development
            "backend": "Backend Engineering",
            "api": "Backend Engineering > APIs",
            "rest": "Backend Engineering > APIs",
            "graphql": "Backend Engineering > APIs", 
            "database": "Backend Engineering > Databases",
            "sql": "Backend Engineering > Databases",
            "nosql": "Backend Engineering > Databases",
            "auth": "Backend Engineering > Authentication",
            "storage": "Backend Engineering > Storage",
            "s3": "Backend Engineering > Storage",
            
            # Frontend Development
            "frontend": "Frontend Engineering",
            "react": "Frontend Engineering > React",
            "next": "Frontend Engineering > Next.js",
            "css": "Frontend Engineering > CSS",
            
            # Cloud & DevOps
            "cloud": "Cloud Engineering",
            "aws": "Cloud Engineering > AWS", 
            "devops": "DevOps",
            
            # Programming Languages
            "js": "JavaScript",
            "typescript": "TypeScript",
            "python": "Python",
            
            # Other
            "system": "System Design",
            "ml": "Machine Learning",
            "ai": "Machine Learning"
        }
        
        for key, value in category_mapping.items():
            if key in suggested_lower and value in valid_categories:
                return value
                
        return "General"

    def _parse_structured_response(self, response_text: str) -> Dict:
        """Parse the structured response from the LLM with comprehensive error handling and logging."""
        logger.info("=== PARSING LLM RESPONSE ===")
        logger.info(f"Response length: {len(response_text)} characters")
        logger.debug(f"Raw response preview: {response_text[:500]}...")
        
        try:
            # Clean the response text
            cleaned_text = response_text.strip()
            
            # Remove markdown code blocks if present - more robust cleaning
            if cleaned_text.startswith("```json"):
                cleaned_text = cleaned_text[7:]
            elif cleaned_text.startswith("```"):
                cleaned_text = cleaned_text[3:]
            
            if cleaned_text.endswith("```"):
                cleaned_text = cleaned_text[:-3]
            
            # Remove any remaining backticks at start/end
            cleaned_text = cleaned_text.strip('`').strip()
            
            # Parse JSON
            response_data = json.loads(cleaned_text)
            logger.info("✅ Successfully parsed JSON response")
            
            # Log the structure
            logger.info(f"Response contains: {list(response_data.keys())}")
            
            # Clean up the conversation summary if it has formatting tags
            if response_data.get("conversation_summary"):
                # Remove any [PROBLEM_SOLVING], [TECHNIQUE] or other bracketed prefixes
                summary = response_data["conversation_summary"]
                summary = re.sub(r'\[\w+(_\w+)*\]\s*', '', summary)
                summary = re.sub(r'\([^)]*\)', '', summary)  # Remove parenthetical phrases
                summary = re.sub(r'\s+:', ':', summary)      # Fix spacing before colons
                response_data["conversation_summary"] = summary.strip()
                response_data["summary"] = summary.strip()
                logger.debug(f"Cleaned summary: {summary}")
            
            # Validate and process concepts
            processed_concepts = []
            
            # Log the raw concepts structure
            logger.info("=== PROCESSING CONCEPTS ===")
            if "concepts" in response_data:
                logger.info(f"Number of raw concepts: {len(response_data['concepts'])}")
                for i, concept in enumerate(response_data['concepts']):
                    logger.debug(f"Concept {i+1} raw fields: {list(concept.keys())}")
            else:
                logger.warning("⚠️  No 'concepts' field in LLM response!")
                # Create an empty concepts array to prevent errors
                response_data["concepts"] = []
            
            for i, concept in enumerate(response_data.get("concepts", [])):
                try:
                    logger.debug(f"Processing concept {i+1}: {concept.get('title', 'UNTITLED')}")
                    
                    # --- Ensure categoryPath exists ---
                    if "categoryPath" not in concept:
                        # If not provided, create it from the category
                        if "category" in concept:
                            # Check if the category has hierarchical path separator
                            category = concept["category"]
                            if any(separator in category for separator in [" > ", ">"]):
                                # Parse the path from the category string
                                concept["categoryPath"] = [c.strip() for c in re.split(r'\s*>\s*', category)]
                            else:
                                # Use category as a single-element path
                                concept["categoryPath"] = [category]
                    
                    # Ensure key fields are present and valid
                    if "title" not in concept:
                        concept["title"] = "Untitled Concept"
                        logger.warning(f"Concept {i+1} missing title, using default")
                    
                    if "summary" not in concept:
                        concept["summary"] = response_data.get("conversation_summary", "")[:150]
                        logger.warning(f"Concept {i+1} missing summary, using truncated conversation summary")
                    
                    # Properly format details from implementation if available
                    if "implementation" in concept and "details" not in concept:
                        concept["details"] = concept["implementation"]
                    elif "details" not in concept:
                        concept["details"] = concept.get("summary", "")
                        logger.warning(f"Concept {i+1} missing details, using summary")
                    
                    # Process the concept into the expected format
                    processed_concept = {
                        "title": concept.get("title", "Untitled Concept"),
                        "category": concept.get("category", "General"),
                        "categoryPath": concept.get("categoryPath", [concept.get("category", "General")]),
                        "subcategories": concept.get("subcategories", []),
                        "summary": concept.get("summary", ""),
                        "keyPoints": concept.get("keyPoints", []),
                        "details": self._process_details(concept.get("details", concept.get("implementation", ""))),
                        "codeSnippets": self._process_code_examples(concept.get("codeSnippets", concept.get("code_examples", []))),
                        "notes": self._process_notes(concept.get("notes", {})),
                        "code_examples": self._process_code_examples(concept.get("codeSnippets", concept.get("code_examples", []))),
                        "learning_resources": self._process_learning_resources(
                            concept.get("learning_resources", concept.get("learningResources", {}))
                        ),
                        "relationships": self._process_relationships(
                            concept.get("relationships", concept.get("related_concepts", {}))
                        ),
                        "relatedConcepts": concept.get("relatedConcepts", []),
                        "confidence_score": concept.get("confidence_score", 0.8),
                        "last_updated": datetime.now().isoformat()
                    }
                    processed_concepts.append(processed_concept)
                    logger.debug(f"✅ Successfully processed concept: {processed_concept['title']}")
                    
                except Exception as e:
                    logger.error(f"❌ Error processing concept {i+1}: {e}")
                    logger.error(f"Concept data: {concept}")
                    # Basic recovery - add the raw concept with minimal processing
                    try:
                        if "title" in concept:
                            minimal_concept = {
                                "title": concept.get("title", "Untitled Concept"),
                                "category": concept.get("category", "General"),
                                "summary": concept.get("summary", concept.get("details", "")[:100]),
                                "keyPoints": concept.get("keyPoints", []),
                                "details": {
                                    "implementation": concept.get("details", concept.get("implementation", "")),
                                    "complexity": {"time": "O(n)", "space": "O(n)"},
                                    "useCases": [],
                                    "edgeCases": [],
                                    "performance": ""
                                },
                                "relatedConcepts": concept.get("relatedConcepts", []),
                                "confidence_score": concept.get("confidence_score", 0.5),
                                "last_updated": datetime.now().isoformat()
                            }
                            processed_concepts.append(minimal_concept)
                            logger.info(f"🔧 Recovered concept with minimal processing: {minimal_concept['title']}")
                    except Exception as e2:
                        logger.error(f"❌ Failed to recover concept with minimal processing: {e2}")

            logger.info(f"✅ Successfully processed {len(processed_concepts)} concepts")
            
            # Use the processed concepts list    
            result = {
                "concepts": processed_concepts,
                "summary": response_data.get("conversation_summary", response_data.get("summary", "")),
                "conversation_summary": response_data.get("conversation_summary", response_data.get("summary", "")),
                "metadata": {
                    "extraction_time": datetime.now().isoformat(),
                    "model_used": self.model,
                    "concept_count": len(processed_concepts),
                    "raw_concept_count": len(response_data.get("concepts", [])),
                    "processing_success_rate": len(processed_concepts) / max(len(response_data.get("concepts", [])), 1)
                }
            }
            
            logger.info("=== PARSING COMPLETED SUCCESSFULLY ===")
            return result
            
        except json.JSONDecodeError as e:
            logger.error(f"❌ JSON parsing error: {str(e)}")
            logger.error(f"Problematic text: {response_text[:1000]}...")
            return self._fallback_extraction(response_text)
        except Exception as e:
            logger.error(f"❌ Unexpected error in parsing: {str(e)}")
            logger.error(f"Traceback: {traceback.format_exc()}")
            raise HTTPException(
                status_code=500, detail=f"Error parsing response: {str(e)}"
            )

    def _process_details(self, details) -> str:
        """Process and format the details field."""
        if isinstance(details, dict):
            # If details is a dict, extract the implementation or convert to string
            if "implementation" in details:
                return details["implementation"]
            else:
                # Convert dict to a readable string
                return json.dumps(details, indent=2)
        elif isinstance(details, str):
            return details
        else:
            return str(details)

    def _process_notes(self, notes: Dict) -> Dict:
        """Process and validate concept notes."""
        processed_notes = {
            "principles": notes.get("principles", []),
            "implementation": notes.get("implementation", ""),
            "complexity": notes.get("complexity", {}),
            "use_cases": notes.get("useCases", notes.get("use_cases", [])),
            "edge_cases": notes.get("edgeCases", notes.get("edge_cases", [])),
            "performance": notes.get("performance", "")
        }
        logger.debug(f"Processed notes with {len(processed_notes)} fields")
        return processed_notes

    def _process_code_examples(self, examples: List[Dict]) -> List[Dict]:
        """Process and validate code examples."""
        processed_examples = []
        for i, example in enumerate(examples):
            try:
                processed_example = {
                    "language": example.get("language", "text"),
                    "code": example.get("code", ""),
                    "explanation": example.get("explanation", example.get("description", "")),
                    "description": example.get("description", example.get("explanation", ""))
                }
                processed_examples.append(processed_example)
                logger.debug(f"Processed code example {i+1}: {processed_example['language']}")
            except Exception as e:
                logger.warning(f"Failed to process code example {i+1}: {e}")
        return processed_examples

    def _process_relationships(self, relationships: Dict) -> Dict:
        """Process and validate concept relationships."""
        processed_relationships = {
            "prerequisites": relationships.get("prerequisites", []),
            "related_concepts": relationships.get("related_concepts", relationships.get("relatedConcepts", [])),
            "applications": relationships.get("applications", []),
            "dataStructures": relationships.get("dataStructures", relationships.get("data_structures", [])),
            "algorithms": relationships.get("algorithms", [])
        }
        logger.debug(f"Processed relationships with {sum(len(v) if isinstance(v, list) else 0 for v in processed_relationships.values())} total items")
        return processed_relationships

    def _process_learning_resources(self, resources: Dict) -> Dict:
        """Process and validate learning resources."""
        processed_resources = {
            "documentation": resources.get("documentation", []),
            "tutorials": resources.get("tutorials", []),
            "practice_problems": resources.get("practice_problems", resources.get("practiceProblems", [])),
            "further_reading": resources.get("further_reading", resources.get("furtherReading", []))
        }
        logger.debug(f"Processed learning resources with {sum(len(v) if isinstance(v, list) else 0 for v in processed_resources.values())} total items")
        return processed_resources

    def _fallback_extraction(self, text: str) -> Dict:
        """Fallback extraction method using regex patterns."""
        logger.warning("🔧 Using fallback extraction method")
        concepts = []
        concept_pattern = r"Title:\s*(.*?)(?=Title:|$)"
        matches = re.finditer(concept_pattern, text, re.DOTALL)
        
        for match in matches:
            concept_text = match.group(1).strip()
            if concept_text:
                title_match = re.search(r"Title:\s*(.*?)(?:\n|$)", concept_text)
                if title_match:
                    concepts.append({
                        "title": title_match.group(1).strip(),
                        "category": "Uncategorized",
                        "summary": concept_text[:200] + "..." if len(concept_text) > 200 else concept_text,
                        "details": concept_text,
                        "keyPoints": [],
                        "relatedConcepts": [],
                        "confidence_score": 0.5,
                        "last_updated": datetime.now().isoformat()
                    })
        
        logger.info(f"Fallback extraction found {len(concepts)} concepts")
        return {
            "concepts": concepts,
            "summary": "Extracted from unstructured response",
            "conversation_summary": "Discussion about programming concepts",
            "metadata": {
                "extraction_time": datetime.now().isoformat(),
                "model_used": self.model,
                "concept_count": len(concepts),
                "extraction_method": "fallback"
            }
        }

    async def _segment_conversation(self, conversation_text: str) -> List[Tuple[str, str]]:
        """
        Segment the conversation into topical sections with comprehensive logging.
        Returns a list of (topic, segment_text) tuples.
        """
        logger.info("=== STARTING CONVERSATION SEGMENTATION ===")
        logger.info(f"Input text length: {len(conversation_text)} characters")
        logger.debug(f"Input preview: {conversation_text[:300]}...")
        
        try:
            # Build segmentation prompt in readable sections
            task_description = (
                "Your task is to analyze the following conversation and identify ONLY MAJOR topic changes:\n"
                "First, determine if this is:\n"
                "1. A PROBLEM-SOLVING conversation (discussing a specific algorithm or coding problem)\n"
                "2. An EXPLORATORY LEARNING conversation (learning about a technology or concept)\n\n"
            )
            
            problem_solving_rules = (
                "For PROBLEM-SOLVING conversations:\n"
                "- Use ONE segment for each distinct problem discussed\n"
                "- Do NOT create separate segments for different approaches to the same problem\n"
                "- When naming the topic, include the main technique used (e.g., 'Contains Duplicate Problem (Hash Table)')\n"
                "- Example: 'Contains Duplicate Problem (Hash Table)' or 'Valid Anagram (Frequency Counting)'\n\n"
            )
            
            exploratory_rules = (
                "For EXPLORATORY LEARNING conversations:\n"
                "- Segment by major topic changes (e.g., 'NLP Basics' to 'Database Systems')\n"
                "- Sub-topics within the same area should stay in the same segment\n"
                "- Example: Learning about 'Tokenization', 'Word Embeddings', and 'BERT' would be ONE segment about 'NLP'\n\n"
            )
            
            general_rules = (
                "General rules:\n"
                "1. Identify MAJOR distinct topics being discussed (not implementation details)\n"
                "2. Give each segment a descriptive title that includes the main techniques used (for problem-solving)\n"
                "3. Aim for 1-3 segments MAXIMUM for most conversations\n\n"
            )
            
            json_format = (
                "Respond in valid JSON format with this structure:\n"
                "{\n"
                '    "conversation_type": "PROBLEM_SOLVING" or "EXPLORATORY_LEARNING",\n'
                '    "segments": [\n'
                '        {\n'
                '            "topic": "Main Topic Title (with technique for problems)",\n'
                '            "main_technique": "Hash Table", // For problem-solving only\n'
                '            "content": "This portion of the conversation"\n'
                "        },\n"
                "        // More segments...\n"
                "    ]\n"
                "}\n\n"
            )
            
            conversation_text_section = f"Here's the conversation to segment:\n\"\"\"\n{conversation_text}\n\"\"\"\n"
            
            # Combine all sections
            segmentation_prompt = (
                task_description +
                problem_solving_rules +
                exploratory_rules +
                general_rules +
                json_format +
                conversation_text_section
            )

            logger.debug(f"Segmentation prompt length: {len(segmentation_prompt)} characters")
            logger.debug("Sending segmentation request to LLM...")

            response = await self.client.chat.completions.create(
                model=self.model,
                messages=[{"role": "user", "content": segmentation_prompt}],
                temperature=0.3,
                max_tokens=4000,
                response_format={"type": "json_object"}
            )
            
            response_text = response.choices[0].message.content
            logger.debug(f"Segmentation response length: {len(response_text)} characters")
            logger.debug(f"Raw segmentation response: {response_text}")
            
            segmentation_data = json.loads(response_text)
            logger.info("✅ Successfully parsed segmentation response")
            
            segments = []
            conversation_type = segmentation_data.get("conversation_type", "UNKNOWN")
            logger.info(f"🔍 Detected conversation type: {conversation_type}")
            
            raw_segments = segmentation_data.get("segments", [])
            logger.info(f"📊 Found {len(raw_segments)} raw segments")
            
            for i, segment in enumerate(raw_segments):
                topic = segment.get("topic", "Uncategorized")
                content = segment.get("content", "")
                main_technique = segment.get("main_technique", "")
                
                logger.debug(f"Processing segment {i+1}: '{topic}' (length: {len(content)} chars)")
                if main_technique:
                    logger.debug(f"  Main technique: {main_technique}")
                
                if content:
                    # Add conversation type and technique to topic for better context in the analysis stage
                    if conversation_type == "PROBLEM_SOLVING" and main_technique:
                        tagged_topic = f"[{conversation_type}] {topic} [TECHNIQUE:{main_technique}]"
                    else:
                        tagged_topic = f"[{conversation_type}] {topic}"
                    segments.append((tagged_topic, content))
                    logger.debug(f"  ✅ Added segment: {tagged_topic}")
                else:
                    logger.warning(f"  ⚠️  Skipping segment {i+1} - no content")
            
            # If no segments or too many segments, just use the whole conversation
            if not segments:
                logger.warning("⚠️  No valid segments found, using full conversation")
                segments = [(f"[UNKNOWN] Full Conversation", conversation_text)]
            elif len(segments) > 5:
                logger.warning(f"⚠️  Too many segments ({len(segments)}), using full conversation")
                segments = [(f"[UNKNOWN] Full Conversation", conversation_text)]
                
            logger.info(f"✅ Conversation segmented into {len(segments)} final segments")
            for i, (topic, content) in enumerate(segments):
                logger.debug(f"  Segment {i+1}: {topic} ({len(content)} chars)")
            
            logger.info("=== SEGMENTATION COMPLETED ===")
            return segments
            
        except json.JSONDecodeError as e:
            logger.error(f"❌ JSON parsing error in segmentation: {str(e)}")
            logger.error(f"Problematic response: {response_text[:500]}...")
            logger.warning("🔧 Falling back to full conversation")
            return [("Full Conversation", conversation_text)]
        except Exception as e:
            logger.error(f"❌ Error segmenting conversation: {str(e)}")
            logger.error(f"Traceback: {traceback.format_exc()}")
            logger.warning("🔧 Falling back to full conversation")
            return [("Full Conversation", conversation_text)]

    async def _analyze_segment(
        self, topic: str, segment_text: str, context: Optional[Dict] = None, category_guidance: Optional[Dict] = None
    ) -> Dict:
        """
        Analyze a single conversation segment with comprehensive logging and analysis.
        """
        logger.info("=== STARTING SEGMENT ANALYSIS ===")
        logger.info(f"📝 Topic: {topic}")
        logger.info(f"📊 Segment length: {len(segment_text)} characters")
        logger.debug(f"Segment preview: {segment_text[:200]}...")
        
        if context:
            logger.debug(f"Context provided: {list(context.keys())}")
        if category_guidance:
            logger.debug(f"Category guidance provided: {list(category_guidance.keys())}")

        # Determine segment type from topic tag
        segment_type = "EXPLORATORY_LEARNING"
        if topic.strip().upper().startswith("[PROBLEM_SOLVING]"):
            segment_type = "PROBLEM_SOLVING"
        
        logger.info(f"🔍 Detected segment type: {segment_type}")
            
        # Handle the hierarchical categories if provided
        category_instructions = ""
        if category_guidance and category_guidance.get("use_hierarchical_categories"):
            existing_categories = category_guidance.get("existing_categories", [])
            category_keywords = category_guidance.get("category_keywords", {})
            
            category_instructions = (
                "\n\nIMPORTANT - SMART HIERARCHICAL CATEGORIZATION:\n"
                f"Use hierarchical category paths for each concept, formatted as arrays: e.g., ['Cloud Computing', 'AWS']\n"
                f"Include the 'categoryPath' field in your response for each concept.\n\n"
                "CATEGORIZATION STRATEGY:\n"
                "1. ANALYZE CONTENT: Look for specific technologies, services, and concepts mentioned\n"
                "2. MATCH TO SPECIFIC SUBCATEGORIES: Prefer more specific categories when content clearly matches\n"
                "3. USE LEARNED PATTERNS: The system has learned from previous categorizations\n"
                "4. FALLBACK GRACEFULLY: If no specific match, use appropriate parent category\n\n"
                "EXISTING CATEGORY HIERARCHY (use these exact paths):\n"
            )
            
            # Add existing categories with better formatting
            if existing_categories:
                for i, path in enumerate(existing_categories[:25]):  # Limit to avoid overly long prompts
                    path_str = " > ".join(path)
                    category_instructions += f"- {path_str}\n"
            
            # Add keyword guidance if available
            if category_keywords:
                category_instructions += "\nCATEGORY KEYWORDS (learned from previous concepts):\n"
                for category, keywords in list(category_keywords.items())[:10]:  # Limit to top categories
                    if keywords:
                        keyword_str = ", ".join(keywords[:8])  # Limit keywords per category
                        category_instructions += f"- {category}: {keyword_str}\n"
            
            # Add specific guidance
            if category_guidance.get("instructions"):
                category_instructions += f"\n{category_guidance.get('instructions')}\n"
                
            category_instructions += (
                "\nEXAMPLES OF GOOD CATEGORIZATION:\n"
                "- Content about 'AWS Lambda functions' → categoryPath: ['Cloud Computing', 'AWS']\n"
                "- Content about 'React hooks and state' → categoryPath: ['Frontend Engineering', 'React']\n"
                "- Content about 'SQL indexing strategies' → categoryPath: ['Backend Engineering', 'Databases']\n"
                "- Content about 'general programming concepts' → categoryPath: ['Programming']\n\n"
                "CRITICAL RULES:\n"
                "- ONLY use categories that exist in the hierarchy above\n"
                "- PREFER the most specific appropriate category\n"
                "- If unsure, use the parent category rather than guessing\n"
                "- ALWAYS include categoryPath field in your response\n"
            )

        # Add JSON format example for categoryPath
        categoryPath_example = ',\n            "categoryPath": ["Backend Engineering", "API Design"]'

        # Enhanced structure for improved details and code snippets format
        detailsAndSnippets_examples = """
DETAILS AND CODE SNIPPETS FORMAT:
For each concept, provide rich, educational content across three sections:

1. SUMMARY: A concise 1-3 sentence overview of what the concept is.
   Example: "Discussion of SQL query optimization techniques focusing on proper indexing, 
   query structure, and database design to improve performance for large datasets."

2. DETAILS/IMPLEMENTATION: A comprehensive, in-depth explanation (3-6 paragraphs) that MUST be 
   substantially different from the summary. Include:
   - Detailed technical explanation and step-by-step breakdown
   - Specific implementation approaches and methodologies
   - Why this approach works and its technical advantages
   - Real-world applications and practical considerations
   - Performance implications and optimization strategies
   - Common pitfalls and how to avoid them
   - Advanced concepts and edge cases
   
   IMPORTANT: The details section should be educational and comprehensive - think of it as a 
   mini-tutorial or technical deep-dive that goes far beyond what's in the summary.
   
   Example: "SQL query optimization involves multiple layers of strategy that work together to 
   minimize execution time and resource consumption. The conversation explored advanced indexing 
   strategies, including the critical importance of composite index column ordering based on query 
   selectivity patterns. When creating composite indexes, the most selective columns should 
   typically be placed first, as this allows the database engine to quickly eliminate the largest 
   number of rows.

   The discussion covered query execution plan analysis and how to interpret key metrics like cost 
   estimates, row counts, and seek vs scan operations. Understanding these plans is essential for 
   identifying bottlenecks - for instance, a table scan on a large table often indicates missing 
   or ineffective indexes. The conversation also addressed query restructuring techniques, such as 
   breaking complex queries into smaller parts, using CTEs for readability, and avoiding 
   correlated subqueries that can cause performance degradation.

   Advanced topics included partitioning strategies for very large tables, the trade-offs between 
   covering indexes and regular indexes, and how database statistics affect the query optimizer's 
   decisions. The implementation also covered monitoring and profiling techniques to identify slow 
   queries in production environments."

3. CODE SNIPPETS: Provide 2-3 practical code examples with:
   - Appropriate language tag (e.g., "language": "Python", "SQL", "JavaScript")
   - CLEAR, SPECIFIC description explaining exactly what the code does and why it's useful
   - Well-formatted, commented code showing implementation
   - Make descriptions educational - assume the reader doesn't know what the code does
   
   Example code snippet:
   {
     "language": "SQL",
     "description": "Creating a composite index to optimize queries that filter by both status and creation date",
     "code": "CREATE INDEX idx_users_status_created ON users(status, created_at);\\n\\n-- This query can now use the index efficiently\\nSELECT * FROM users\\nWHERE status = 'active'\\nAND created_at > '2023-01-01';"
   }
   
   CRITICAL: Code descriptions must be educational and specific. Instead of "Hash table implementation", 
   use "Using a Python dictionary to track seen elements and detect duplicates in O(1) time".

CRITICAL RULE: The 'details'/'implementation' field must ALWAYS be substantially longer and more 
technical than the 'summary' field. If they are similar in length or content, you are doing it wrong."""

        # Add specific instructions for LeetCode problems
        leetcode_specific_instructions = """
CRITICAL - LEETCODE PROBLEM NAMING RULES:
When detecting LeetCode-style algorithm problems:

1. PROBLEM NAME MUST BE THE MAIN TITLE (NOT THE TECHNIQUE):
   ✅ CORRECT: "Contains Duplicate", "Two Sum", "Valid Anagram", "Reverse Linked List"
   ❌ WRONG: "Using Hash Table", "Hash Table for Duplicate Detection", "Hash Set Implementation"
   
   - The technique (Hash Table, Two Pointer, etc.) goes in subcategories, keyPoints, and details
   - NEVER put the technique name as the main concept title
   - If you don't know the exact problem name, use descriptive problem-focused titles like:
     "Array Duplicate Detection Problem" NOT "Hash Table Duplicate Detection"

2. ALWAYS IDENTIFY AND CATEGORIZE LEETCODE PROBLEMS CORRECTLY:
   - ANY problem that resembles a LeetCode-style coding challenge MUST be categorized as 
     "LeetCode Problems"
   - Common indicators: array manipulation problems, string problems with specific constraints, 
     graph traversals, etc.
   - If you recognize the problem as a standard algorithm challenge, ALWAYS categorize it as 
     "LeetCode Problems"
   - Do NOT categorize LeetCode problems as just "Algorithm" or other generic categories

3. TECHNIQUE INTEGRATION (NOT AS MAIN TITLE):
   - Mention the technique prominently in the summary: "A problem solved using hash tables..."
   - Include technique in keyPoints: "Hash table provides O(1) lookup time"
   - Add technique to subcategories: ["Hash Table", "Array Problems"]
   - Explain technique thoroughly in the details section

4. ALWAYS INCLUDE DETAILED IMPLEMENTATION:
   - Explain the algorithm step-by-step
   - Include time and space complexity analysis
   - Discuss edge cases and optimizations
   - Explain why the chosen approach (e.g., hash table) is optimal

5. PROVIDE WORKING CODE SOLUTIONS:
   - Include a complete, executable solution
   - Add clear comments explaining key steps
   - Show both the naive and optimized approaches when relevant

6. CATEGORIZE CORRECTLY:
   - Use consistent category "LeetCode Problems" for the main problem
   - Include appropriate subcategories (e.g., "Hash Table", "Two Pointer", "Array")
   - Link related data structures or techniques in relatedConcepts

Example for "Contains Duplicate":
{
  "title": "Contains Duplicate",
  "category": "LeetCode Problems",
  "summary": "A problem that involves finding if an array contains any duplicate elements.",
  "details": "The Contains Duplicate problem asks us to determine if an array contains any 
duplicate elements. The most efficient approach uses a hash table (dictionary) to track 
elements we've seen.

As we iterate through the array, we check if each element already exists in our hash table. 
If it does, we've found a duplicate and return true. If we finish iterating without finding 
any duplicates, we return false.

This approach achieves O(n) time complexity compared to the naive O(n²) nested loop approach, 
trading some space efficiency for significant time optimization.",
  "keyPoints": [
    "Use a hash table to track previously seen elements",
    "Time complexity is O(n) where n is the length of the array",
    "Space complexity is also O(n) in the worst case",
    "Early termination occurs as soon as the first duplicate is found"
  ],
  "codeSnippets": [
    {
      "language": "Python",
      "description": "Using a Python dictionary to track seen elements and detect duplicates in O(1) lookup time",
      "code": "def containsDuplicate(nums):\\n    seen = {}  # Hash table to track elements\\n    \\n    for num in nums:\\n        # If we've seen this number before, return True\\n        if num in seen:\\n            return True\\n        # Otherwise, add it to our hash table\\n        seen[num] = True\\n    \\n    # If we've checked all elements without finding duplicates\\n    return False"
    }
  ]
}
"""

        if segment_type == "PROBLEM_SOLVING":
            # Build the problem-solving prompt in readable sections
            base_instructions = (
<<<<<<< HEAD
                "You are an ELITE technical knowledge extraction system. Your job is to "
                "analyze programming conversations and extract SPECIFIC, VALUABLE concepts:\n\n"
                "🎯 CONCEPT IDENTIFICATION RULES:\n"
                "1. SPECIFIC PROBLEMS: Extract the exact problem being solved (e.g., 'Contains Duplicate', 'Valid Anagram', 'Two Sum')\n"
                "2. ALGORITHMIC TECHNIQUES: Extract the specific approach used (e.g., 'Hash Table for Duplicate Detection', 'Two Pointer Technique')\n"
                "3. DATA STRUCTURES: Only extract if they're the main focus, not just mentioned in passing\n"
                "4. DESIGN PATTERNS: Extract architectural or coding patterns being discussed\n"
                "5. OPTIMIZATION STRATEGIES: Extract performance improvement techniques\n\n"
                "🚫 AVOID THESE GENERIC CONCEPTS:\n"
                "- 'Iteration', 'Loop', 'Variables', 'Programming', 'Coding'\n"
                "- 'Array', 'String' (unless they're the main focus with specific techniques)\n"
                "- 'Function', 'Method' (unless discussing specific patterns)\n\n"
                "✅ QUALITY STANDARDS:\n"
                "- Each concept must be IMMEDIATELY USEFUL for future reference\n"
                "- Focus on concepts someone would want to review before an interview\n"
                "- Include the WHY behind each technique, not just the HOW\n"
                "- Limit to 1-3 HIGH-VALUE concepts maximum\n"
                "- NO overlapping or duplicate concepts\n\n"
=======
                "You are an expert technical knowledge extraction system. Your job is to "
                "analyze programming and computer science conversations and extract:\n"
                "- ALWAYS prioritize the PROBLEM NAME as the primary concept title (e.g., \"Contains Duplicate\", \"Two Sum\", \"Valid Anagram\")\n"
                "- NEVER use technique names as the main concept title (avoid \"Using Hash Table\" or \"Hash Table for Detection\")\n"
                "- The technique/data structure should be mentioned in summary, details, keyPoints, and subcategories\n"
                "- Include the complete solution approach and code if present\n"
                "- For LeetCode-style problems, ALWAYS use the standard problem name as the title\n"
                "- Limit to 1-3 concepts maximum\n"
                "- NO duplicates or overlapping concepts\n"
                "- Make 'summary' a concise statement of what the problem is about\n"
                "- Make 'keyPoints' include both the problem approach AND the technique used\n"
                "- Include only MAJOR topics as separate concepts\n"
                "- Implementation details and techniques should be included WITHIN the relevant problem concept\n\n"
>>>>>>> aff99246
            )
            
            concept_requirements = (
                "For EACH concept, provide:\n"
                "- A clear, specific title focusing on the concept (problem, data structure, algorithm, or topic).\n"
                "- A unique, concise 'summary' field (1-2 sentences) that gives a quick overview specific to this concept only.\n"
                "- A different, detailed 'implementation' field with in-depth technical explanation for this specific concept.\n"
                "- 2-5 key points summarizing the most important takeaways specific to this concept.\n"
                "- Related concepts if relevant.\n"
                "- Code examples if present in the conversation.\n"
            )
            
            quality_requirements = (
                "IMPORTANT: Each concept MUST have its own unique summary and details - do not copy or reuse content between concepts.\n"
                "CRITICAL: The 'details' field must be 3-5x longer than the 'summary' and contain comprehensive technical information.\n\n"
            )
            
            context_info = (
                f"SEGMENT INFORMATION:\nTopic: {topic}\n\n"
                f"CONTEXT INFORMATION:\n{json.dumps(context) if context else 'No additional context provided'}\n\n"
                "ANALYZE THIS CONVERSATION SEGMENT according to the problem-solving extraction approach above.\n\n"
            )
            
            json_format = (
                "Respond in this JSON format:\n"
                "{\n"
                '    "concepts": [\n'
                "        {\n"
                '            "title": "Main Problem or Technique",\n'
                '            "summary": "A unique, concise summary specific to this concept only.",\n'
                '            "details": "A comprehensive 3-6 paragraph technical deep-dive that goes far beyond the summary, including implementation details, methodologies, real-world applications, performance considerations, and advanced concepts.",\n'
                '            "keyPoints": ["Key point 1", "Key point 2"],\n'
                '            "relatedConcepts": ["Related Concept 1", "Related Concept 2"],\n'
                '            "codeSnippets": [\n'
                "                {\n"
                '                    "language": "Language name",\n'
                '                    "description": "Description of what this code demonstrates",\n'
                '                    "code": "Properly formatted and commented code example"\n'
                "                }\n"
                "            ],\n"
                '            "category": "LeetCode Problems"' + f"{categoryPath_example},\n" + 
                '            "subcategories": ["Hash Table"]\n' + 
                "        }\n" + 
                "    ],\n" + 
                '    "conversation_title": "A short, descriptive title for this conversation (different from the summary)",\n' + 
                '    "conversation_summary": "A 1-2 sentence summary of the main topics and insights from this conversation, suitable for display on a card."\n' + 
                '}\n\n' + 
                f"Conversation Segment:\n\"\"\"\n{segment_text}\n\"\"\"\n"
            )
            
            # Combine all sections
            structured_prompt = (
                base_instructions +
                leetcode_specific_instructions + "\n\n" +
                concept_requirements +
                detailsAndSnippets_examples + "\n" +
                category_instructions + "\n\n" +
                quality_requirements +
                context_info +
                json_format
            )
        else:
            # Build the exploratory/learning prompt in readable sections
            base_instructions = (
                "You are an ELITE technical knowledge extraction system. Your job is to "
                "analyze technical learning conversations and extract SPECIFIC, VALUABLE concepts:\n\n"
                "CONCEPT IDENTIFICATION RULES:\n"
                "1. TECHNOLOGIES & FRAMEWORKS: Extract specific tools, libraries, or platforms being learned\n"
                "2. ARCHITECTURAL PATTERNS: Extract design patterns, system architectures, or methodologies\n"
                "3. TECHNICAL CONCEPTS: Extract core computer science or engineering principles\n"
                "4. IMPLEMENTATION STRATEGIES: Extract specific approaches to solving technical challenges\n"
                "5. BEST PRACTICES: Extract proven techniques and methodologies\n\n"
                "QUALITY STANDARDS:\n"
                "- Each concept must be SPECIFIC and ACTIONABLE\n"
                "- Avoid generic concepts like 'Programming' or 'Development'\n"
                "- Focus on concepts that provide concrete learning value\n"
                "- Include practical applications and real-world context\n"
                "- Extract the INSIGHTS and UNDERSTANDING gained, not just facts\n"
                "- Limit to 1-5 HIGH-VALUE concepts maximum\n"
                "- NO overlapping or duplicate concepts\n\n"
            )
            
            concept_requirements = (
                "For EACH concept, provide:\n"
                "- A clear, specific title focusing on the concept (problem, data structure, algorithm, or topic).\n"
                "- A unique, concise 'summary' field (1-2 sentences) that gives a quick overview specific to this concept only.\n"
                "- A different, detailed 'implementation' field with in-depth technical explanation for this specific concept.\n"
                "- 2-5 key points summarizing the most important takeaways specific to this concept.\n"
                "- Related concepts if relevant.\n"
                "- Code examples if present in the conversation.\n"
            )
            
            quality_requirements = (
                "IMPORTANT: Each concept MUST have its own unique summary and details - do not copy or reuse content between concepts.\n"
                "CRITICAL: The 'details' field must be 3-5x longer than the 'summary' and contain comprehensive technical information.\n\n"
            )
            
            context_info = (
                f"SEGMENT INFORMATION:\nTopic: {topic}\n\n"
                f"CONTEXT INFORMATION:\n{json.dumps(context) if context else 'No additional context provided'}\n\n"
                "ANALYZE THIS CONVERSATION SEGMENT according to the exploratory learning extraction approach above.\n\n"
            )
            
            json_format = (
                "Respond in this JSON format:\n"
                "{\n"
                '    "concepts": [\n'
                "        {\n"
                '            "title": "Main Concept or Topic",\n'
                '            "summary": "A unique, concise summary specific to this concept only.",\n'
                '            "implementation": "A comprehensive 3-6 paragraph technical deep-dive that goes far beyond the summary, including implementation details, methodologies, real-world applications, performance considerations, and advanced concepts.",\n'
                '            "keyPoints": ["Key point 1", "Key point 2"],\n'
                '            "relatedConcepts": ["Related Concept 1", "Related Concept 2"],\n'
                '            "codeSnippets": [\n'
                "                {\n"
                '                    "language": "Language name",\n'
                '                    "description": "Description of what this code demonstrates",\n'
                '                    "code": "Properly formatted and commented code example"\n'
                "                }\n"
                "            ],\n"
                '            "category": "Backend Engineering"' + f"{categoryPath_example},\n" + 
                '            "subcategories": ["Backend Engineering"]\n' + 
                "        }\n" + 
                "    ],\n" + 
                '    "conversation_title": "A short, descriptive title for this conversation (different from the summary)",\n' + 
                '    "conversation_summary": "A 1-2 sentence summary of the main topics and insights from this conversation, suitable for display on a card."\n' + 
                '}\n\n' + 
                f"Conversation Segment:\n\"\"\"\n{segment_text}\n\"\"\"\n"
            )
            
            # Combine all sections
            structured_prompt = (
                base_instructions +
                concept_requirements +
                detailsAndSnippets_examples + "\n" +
                category_instructions + "\n\n" +
                quality_requirements +
                context_info +
                json_format
            )

        # COMPREHENSIVE LOGGING
        logger.info("=== PREPARING LLM REQUEST ===")
        logger.info(f"🔧 Prompt length: {len(structured_prompt)} characters")
        logger.info(f"🎯 Temperature: 0.3, Max tokens: 4000")
        logger.debug("=== FULL LLM PROMPT ===")
        logger.debug(structured_prompt)
        logger.debug("=== SEGMENT CONTENT FOR ANALYSIS ===")
        logger.debug(segment_text)

        logger.info("📤 Sending request to LLM...")
        start_time = datetime.now()
        
        response = await self.client.chat.completions.create(
            model=self.model,
            messages=[{"role": "user", "content": structured_prompt}],
            temperature=0.3,
            max_tokens=4000,
            response_format={"type": "json_object"}
        )
        
        end_time = datetime.now()
        response_time = (end_time - start_time).total_seconds()
        
        response_text = response.choices[0].message.content
        
        # COMPREHENSIVE RESPONSE LOGGING
        logger.info("📥 Received LLM response")
        logger.info(f"⏱️  Response time: {response_time:.2f} seconds")
        logger.info(f"📊 Response length: {len(response_text)} characters")
        logger.debug("=== RAW LLM RESPONSE ===")
        logger.debug(response_text)
        
        logger.info("🔄 Parsing LLM response...")
        parsed_result = self._parse_structured_response(response_text)
        
        # Log parsing results
        if parsed_result.get("concepts"):
            logger.info(f"✅ Successfully extracted {len(parsed_result['concepts'])} concepts")
            for i, concept in enumerate(parsed_result["concepts"]):
                logger.debug(f"  Concept {i+1}: {concept.get('title', 'UNTITLED')} (category: {concept.get('category', 'UNKNOWN')})")
        else:
            logger.warning("⚠️  No concepts extracted from segment")
        
        if parsed_result.get("conversation_summary"):
            logger.debug(f"Summary: {parsed_result['conversation_summary']}")
        
        logger.info("=== SEGMENT ANALYSIS COMPLETED ===")
        return parsed_result

    async def analyze_conversation(self, req: ConversationRequest) -> Dict:
        """Analyze a conversation using comprehensive analysis with detailed logging and fallback strategies."""
        logger.info("🚀 === STARTING CONVERSATION ANALYSIS ===")
        logger.info(f"📝 Input length: {len(req.conversation_text)} characters")
        logger.info(f"📋 Context provided: {bool(req.context)}")
        logger.info(f"🏷️  Category guidance provided: {bool(req.category_guidance)}")
        logger.debug(f"Input preview: {req.conversation_text[:200]}...")
        
        try:
            # Check cache first
            cache_key = self._generate_cache_key(req.conversation_text)
            cached_response = self._get_cached_response(cache_key)
            if cached_response:
                logger.info("✅ Returning cached response")
                return cached_response

            logger.info("🔍 Starting single-pass analysis...")

            # Single-pass: analyze the whole conversation with the improved prompt
            single_pass_result = await self._analyze_segment(
                "Full Conversation", req.conversation_text, req.context, req.category_guidance
            )

            # If we get at least one concept, return it
            if single_pass_result.get("concepts"):
                # Simple title-based deduplication (keep highest confidence)
                unique_concepts = {}
                for concept in single_pass_result.get("concepts", []):
                    # Use exact title for deduplication, not lowercase
                    title_key = concept["title"]
                    if (title_key not in unique_concepts or 
                            concept.get("confidence_score", 0) > unique_concepts[title_key].get("confidence_score", 0)):
                        unique_concepts[title_key] = concept
                
                # Use the deduplicated list
                concepts = list(unique_concepts.values())
                
                # Check if we need to create technique mini-concepts for related concepts
                # This helps techniques appear in the Related Concepts UI without too much granularity
                main_concepts = concepts.copy()
                techniques_to_add = []
                
                for concept in main_concepts:
                    # Check if this is a problem-solving concept
                    is_problem = (
                        "problem" in concept["title"].lower() or 
                        concept["category"].lower() in ["problem-solving", "algorithm", "leetcode", "coding challenge"]
                    )
                    
                    if is_problem:
                        # Check for technique references in various places
                        techniques = set()
                        
                        # From key points
                        for point in concept.get("keyPoints", []):
                            for tech in ["hash table", "dictionary", "frequency count", "frequency counting", "two pointer", 
                                      "sliding window", "binary search", "dynamic programming"]:
                                if tech in point.lower():
                                    # Normalize technique names
                                    if tech == "dictionary":
                                        techniques.add("Hash Table")
                                    elif tech in ["frequency count", "frequency counting"]:
                                        techniques.add("Frequency Count")
                                    else:
                                        techniques.add(tech.title())
                        
                        # From subcategories
                        for subcat in concept.get("subcategories", []):
                            for tech in ["hash table", "dictionary", "frequency count", "frequency counting", "two pointer", 
                                      "sliding window", "binary search", "dynamic programming"]:
                                if tech in subcat.lower():
                                    # Normalize technique names
                                    if tech == "dictionary":
                                        techniques.add("Hash Table")
                                    elif tech in ["frequency count", "frequency counting"]:
                                        techniques.add("Frequency Count")
                                    else:
                                        techniques.add(tech.title())
                        
                        # From related data structures
                        for ds in concept.get("relationships", {}).get("dataStructures", []):
                            if "dictionary" in ds.lower():
                                techniques.add("Hash Table")
                            elif ds not in ["Array", "List", "String", "Integer"]:  # Skip basic data structures
                                techniques.add(ds)
                        
                        # From related algorithms
                        for algo in concept.get("relationships", {}).get("algorithms", []):
                            # Normalize algorithm names
                            if algo.lower() in ["frequency count", "frequency counting"]:
                                techniques.add("Frequency Count")
                            elif algo not in ["Iteration", "Loop"]:  # Skip generic algorithms
                                techniques.add(algo)
                        
                        # Create mini-concepts for main techniques (without being too granular)
                        for technique in techniques:
                            # Skip if too generic
                            if technique.lower() in ["array", "list", "string", "integer", "iteration", "loop"]:
                                continue
                                
                            # Get technique description and key points based on the technique
                            tech_description, tech_key_points, tech_implementation = self._get_technique_info(technique, concept["title"])
                            
                            # Create a more substantial concept for this technique
                            tech_concept = {
                                "title": technique,
                                "category": "Data Structure" if technique.lower() in ["hash table", "dictionary", "array", "set"] 
                                           else "Algorithm Technique",
                                "subcategories": [concept["title"]],  # Link back to main problem
                                "summary": tech_description,
                                "details": {
                                    "implementation": tech_implementation,
                                    "complexity": {
                                        "time": self._get_technique_complexity(technique, "time"),
                                        "space": self._get_technique_complexity(technique, "space")
                                    },
                                    "useCases": [f"Solving {concept['title']}", "Efficient data retrieval", "Deduplication"],
                                },
                                "keyPoints": tech_key_points,
                                "confidence_score": 0.7,  # Lower than main concept
                                "last_updated": datetime.now().isoformat(),
                                "_is_technique": True,  # Mark as a technique concept
                                "relatedConcepts": [concept["title"]]  # Link back to the main problem
                            }
                            
                            # Only add if we don't already have this technique
                            if not any(t["title"].lower() == technique.lower() for t in techniques_to_add):
                                techniques_to_add.append(tech_concept)
                
                # Add technique mini-concepts without overwhelming
                if techniques_to_add:
                    # Limit to maximum 3 techniques
                    limited_techniques = techniques_to_add[:3]
                    concepts.extend(limited_techniques)
                
                # Ensure each concept's relatedConcepts array has no duplicates
                for concept in concepts:
                    if "relatedConcepts" in concept:
                        # Remove duplicates while preserving order
                        seen = set()
                        concept["relatedConcepts"] = [x for x in concept["relatedConcepts"] 
                                                    if not (x.lower() in seen or seen.add(x.lower()))]
                
                # Post-process to ensure LeetCode problems are correctly categorized
                for concept in concepts:
                    # Check if this looks like a LeetCode problem based on title but isn't categorized as such
                    title_lower = concept["title"].lower()
                    
                    # List of common LeetCode problem indicators
                    leetcode_indicators = [
                        "duplicate", "anagram", "two sum", "palindrome", "linked list", "binary tree",
                        "reverse", "merge", "sort", "search", "maximum subarray", "path sum",
                        "valid parentheses", "container", "water", "longest common", "rotate", 
                        "median of", "zigzag", "roman to", "integer to", "add two"
                    ]
                    
                    # If title contains indicators but isn't categorized as LeetCode
                    if any(indicator in title_lower for indicator in leetcode_indicators) and concept["category"] != "LeetCode Problems":
                        print(f"Fixing category: '{concept['title']}' detected as LeetCode problem")
                        concept["category"] = "LeetCode Problems"
                        
                        # If this concept has related technique concepts, make sure they're properly linked
                        if "relatedConcepts" in concept and concept["relatedConcepts"]:
                            for related_title in concept["relatedConcepts"]:
                                # Find the related concept
                                for related_concept in concepts:
                                    if related_concept["title"].lower() == related_title.lower():
                                        # Make sure it links back
                                        if "relatedConcepts" not in related_concept:
                                            related_concept["relatedConcepts"] = []
                                        if concept["title"] not in related_concept["relatedConcepts"]:
                                            related_concept["relatedConcepts"].append(concept["title"])
                
                single_pass_result["concepts"] = concepts
                self.cache[cache_key] = single_pass_result
                return single_pass_result
            else:
                # If no concepts were extracted but we have a summary, create a basic fallback
                # This is much simpler and doesn't try to be too specific
                summary = single_pass_result.get("conversation_summary", single_pass_result.get("summary", ""))
                
                if "contains duplicate" in summary.lower() or "hash table" in summary.lower():
                    # Simple fallback for common patterns without over-engineering
                    concepts = []
                    
                    # Add the problem concept
                    concepts.append({
                        "title": "Contains Duplicate",
                        "category": "LeetCode Problems",
                        "categoryPath": ["LeetCode Problems"],
                        "summary": "A problem that involves finding if an array contains any duplicate elements.",
                        "keyPoints": [
                            "Use a hash table to track previously seen elements",
                            "Time complexity is O(n) where n is the length of the array",
                            "Space complexity is also O(n) in the worst case",
                            "Early termination occurs as soon as the first duplicate is found"
                        ],
                        "details": {
                            "implementation": "The Contains Duplicate problem asks us to determine if an array contains any duplicate elements. The most efficient approach uses a hash table (dictionary) to track elements we've seen.\n\nAs we iterate through the array, we check if each element already exists in our hash table. If it does, we've found a duplicate and return true. If we finish iterating without finding any duplicates, we return false.\n\nThis approach achieves O(n) time complexity compared to the naive O(n²) nested loop approach, trading some space efficiency for significant time optimization.",
                            "complexity": {
                                "time": "O(n) where n is the length of the array",
                                "space": "O(n) in the worst case, as we might need to store all elements in the hash table"
                            },
                            "useCases": [
                                "Checking for duplicate elements in arrays",
                                "Data validation and integrity checks",
                                "Preprocessing steps for algorithms requiring unique elements"
                            ],
                            "edgeCases": [
                                "Empty arrays (return false, as there are no duplicates)",
                                "Arrays with a single element (return false, as there can be no duplicates)",
                                "Arrays with many duplicates (can return true early)"
                            ]
                        },
                        "codeSnippets": [
                            {
                                "language": "Python",
                                "description": "Using a Python dictionary to track seen elements and detect duplicates in O(1) lookup time",
                                "code": "def containsDuplicate(nums):\n    seen = {}  # Hash table to track elements\n    \n    for num in nums:\n        # If we've seen this number before, return True\n        if num in seen:\n            return True\n        # Otherwise, add it to our hash table\n        seen[num] = True\n    \n    # If we've checked all elements without finding duplicates\n    return False"
                            },
                            {
                                "language": "JavaScript",
                                "description": "Using JavaScript Set data structure to efficiently check for duplicates with built-in has() method",
                                "code": "function containsDuplicate(nums) {\n    const seen = new Set();\n    \n    for (const num of nums) {\n        // If we've seen this number before, return true\n        if (seen.has(num)) {\n            return true;\n        }\n        // Otherwise, add it to our set\n        seen.add(num);\n    }\n    \n    // If we've checked all elements without finding duplicates\n    return false;\n}"
                            }
                        ],
                        "relatedConcepts": ["Hash Table"],
                        "confidence_score": 0.95,
                        "last_updated": datetime.now().isoformat()
                    })
                    
                    # Add the hash table concept
                    concepts.append({
                        "title": "Hash Table",
                        "category": "Data Structure",
                        "categoryPath": ["Data Structure"],
                        "summary": "A data structure that maps keys to values using a hash function, enabling efficient lookups.",
                        "keyPoints": [
                            "Provides O(1) average time complexity for lookups, insertions, and deletions",
                            "Maps keys to values using a hash function",
                            "Handles collisions through techniques like chaining or open addressing",
                            "Essential for problems requiring fast element lookup or counting"
                        ],
                        "details": {
                            "implementation": "Hash tables work by transforming a key into an array index using a hash function. This allows for direct access to values without needing to search through the entire data structure.\n\nWhen a collision occurs (two keys hash to the same index), it can be resolved using techniques like chaining (storing multiple values in linked lists at each index) or open addressing (finding an alternative slot in the array).\n\nIn problems like Contains Duplicate, hash tables enable O(1) lookups to quickly determine if an element has been seen before.",
                            "complexity": {
                                "time": "Average: O(1) for lookups, insertions, and deletions. Worst case: O(n) if many collisions occur.",
                                "space": "O(n) where n is the number of key-value pairs stored"
                            },
                            "useCases": [
                                "Implementing dictionaries and maps",
                                "Caching data for quick access",
                                "Finding duplicates or counting occurrences",
                                "Symbol tables in compilers and interpreters"
                            ]
                        },
                        "codeSnippets": [
                            {
                                "language": "Python",
                                "description": "Basic hash table operations using Python dictionary for key-value storage and O(1) lookups",
                                "code": "# Create a hash table\nhash_table = {}\n\n# Insert a key-value pair\nhash_table[\"key1\"] = \"value1\"\n\n# Check if a key exists\nif \"key1\" in hash_table:\n    print(\"Key exists!\")\n\n# Get a value by key\nvalue = hash_table.get(\"key1\", \"default_value\")"
                            }
                        ],
                        "relatedConcepts": ["Contains Duplicate"],
                        "confidence_score": 0.9,
                        "last_updated": datetime.now().isoformat()
                    })
                    
                    result = {
                        "concepts": concepts,
                        "summary": summary,
                        "conversation_summary": summary,
                        "metadata": {
                            "extraction_time": datetime.now().isoformat(),
                            "model_used": self.model,
                            "concept_count": len(concepts),
                            "extraction_method": "simple_fallback"
                        }
                    }
                    
                    self.cache[cache_key] = result
                    return result
                
            # Fallback: try multi-pass (segmentation + per-segment analysis)
            print("Single-pass yielded no concepts. Trying multi-pass fallback...")
            segments = await self._segment_conversation(req.conversation_text)
            all_concepts = []
            segment_summaries = []
            for topic, segment_text in segments:
                segment_result = await self._analyze_segment(
                    topic, segment_text, req.context, req.category_guidance
                )
                for concept in segment_result.get("concepts", []):
                    concept["source_topic"] = topic
                    all_concepts.append(concept)
                segment_summaries.append(
                    f"{topic}: {segment_result.get('summary', '')}"
                )
            # Deduplicate concepts by title (case insensitive)
            unique_concepts = {}
            for concept in all_concepts:
                # Use exact title for deduplication, not lowercase
                title_key = concept["title"]
                if title_key in unique_concepts:
                    existing = unique_concepts[title_key]
                    if concept.get("confidence_score", 0) > existing.get("confidence_score", 0):
                        unique_concepts[title_key] = concept
                    elif (concept.get("confidence_score", 0) == existing.get("confidence_score", 0) and
                          len(concept.get("codeSnippets", [])) > len(existing.get("codeSnippets", []))):
                        unique_concepts[title_key] = concept
                else:
                    unique_concepts[title_key] = concept
            deduplicated_concepts = list(unique_concepts.values())
            result = {
                "concepts": deduplicated_concepts,
                "summary": " | ".join(segment_summaries),
                "metadata": {
                    "extraction_time": datetime.now().isoformat(),
                    "model_used": self.model,
                    "concept_count": len(deduplicated_concepts),
                    "segment_count": len(segments)
                }
            }
            self.cache[cache_key] = result
            return result
        except Exception as e:
            print(f"Error analyzing conversation: {str(e)}")
            raise HTTPException(status_code=500, detail=str(e))

    def _get_technique_info(self, technique: str, problem_title: str) -> Tuple[str, List[str], str]:
        """Get rich description and key points for a technique."""
        tech_lower = technique.lower()
        
        # Default description
        description = f"A key technique used in {problem_title}."
        key_points = [f"Used to solve {problem_title} efficiently"]
        implementation = f"This technique is commonly implemented in problems like {problem_title}."
        
        # Technique-specific content
        if "hash table" in tech_lower or "dictionary" in tech_lower:
            description = f"A data structure that maps keys to values using a hash function, allowing for efficient lookups with average O(1) time complexity."
            key_points = [
                "Provides O(1) average time complexity for lookups, insertions, and deletions",
                "Maps keys to values using a hash function",
                "Handles collisions through techniques like chaining or open addressing",
                "Essential for problems requiring fast element lookup or counting",
                "Implemented as Dictionary in Python, HashMap in Java, and similar constructs in other languages"
            ]
            implementation = (
                "Hash tables work by transforming a key into an array index using a hash function. "
                "This allows for direct access to values without needing to search through the entire data structure. "
                f"In problems like {problem_title}, hash tables enable efficient element tracking and duplicate detection."
            )
            
        elif "frequency count" in tech_lower:
            description = f"A technique that counts occurrences of elements in a collection, typically implemented using hash tables."
            key_points = [
                "Tracks the number of occurrences of each element",
                "Typically implemented using a hash table/dictionary",
                "Enables verification of character or element distribution",
                "Common in string manipulation, anagram detection, and duplicate finding",
                "Usually achieves O(n) time complexity where n is the input size"
            ]
            implementation = (
                "Frequency counting creates a map where keys are elements and values are their counts. "
                "By iterating through the collection once, we build this frequency map, which can then "
                "be used to solve various problems efficiently. "
                f"For {problem_title}, it helps track which elements have been seen before."
            )
            
        elif "two pointer" in tech_lower:
            description = f"An algorithm technique using two pointers to traverse a data structure, often reducing time complexity from O(n²) to O(n)."
            key_points = [
                "Uses two pointers that move through the data structure",
                "Often reduces time complexity from O(n²) to O(n)",
                "Commonly used for array, linked list, and string problems",
                "Effective for search, comparison, and subarray problems",
                "Can operate with pointers moving in the same or opposite directions"
            ]
            implementation = (
                "The two-pointer technique involves maintaining two reference points within a data structure. "
                "These pointers can move toward each other (for problems like finding pairs with a target sum), "
                "away from each other (for expanding around a center), or in the same direction (for sliding window problems). "
                f"While not typically used for {problem_title}, it's essential for many other algorithm challenges."
            )
            
        elif "sliding window" in tech_lower:
            description = f"A technique for processing sequential data elements using a window that slides through the data."
            key_points = [
                "Maintains a 'window' of elements that expands or contracts",
                "Avoids recomputation by tracking window state incrementally",
                "Typically reduces O(n²) or worse solutions to O(n)",
                "Ideal for subarray or substring problems with constraints",
                "Used for finding subarrays with specific properties"
            ]
            implementation = (
                "The sliding window approach works by maintaining a range of elements (the window) "
                "that meets certain criteria. As the window slides through the data, we incrementally "
                "update the state based on elements entering and leaving the window, avoiding redundant calculations. "
                "This achieves linear time complexity for problems that would otherwise require nested loops."
            )
            
        elif "binary search" in tech_lower:
            description = f"A divide-and-conquer search algorithm that finds elements in a sorted array in logarithmic time."
            key_points = [
                "Works on sorted data structures",
                "Achieves O(log n) time complexity",
                "Repeatedly divides the search space in half",
                "Can be applied to answer Yes/No questions on monotonic functions",
                "Effective for finding elements or boundaries in sorted collections"
            ]
            implementation = (
                "Binary search divides the search space in half at each step. "
                "Starting with the entire range, we compare the middle element with our target, then eliminate "
                "half of the remaining elements based on that comparison. This continues until the target is found "
                "or the search space is empty, resulting in O(log n) time complexity."
            )
            
        elif "dynamic programming" in tech_lower:
            description = f"An algorithmic technique that breaks down problems into overlapping subproblems and builds up solutions."
            key_points = [
                "Breaks problems into overlapping subproblems",
                "Stores previously computed results to avoid redundant calculation",
                "Can be implemented with memoization (top-down) or tabulation (bottom-up)",
                "Optimizes exponential solutions to polynomial time",
                "Effective for optimization problems and counting problems"
            ]
            implementation = (
                "Dynamic programming works by breaking complex problems into smaller, overlapping subproblems. "
                "By storing the solutions to these subproblems (using memoization or tabulation), we avoid redundant calculations "
                "and build up to the final solution. This transforms exponential time solutions into polynomial time, "
                "particularly for problems with optimal substructure and overlapping subproblems."
            )
            
        elif "hashing" in tech_lower:
            description = f"A technique that converts data of arbitrary size to fixed-size values, fundamental to hash table implementation."
            key_points = [
                "Converts data to a fixed-size value (hash)",
                "Enables O(1) average lookup time in hash tables",
                "Used for data integrity verification and indexing",
                "Common in duplicate detection and data validation",
                "Balance between computation speed and collision avoidance"
            ]
            implementation = (
                "Hashing involves applying a function to input data to produce a fixed-size output value. "
                "This hash value serves as an index in a hash table, enabling fast lookups, insertions, and deletions. "
                "Good hash functions distribute elements evenly across the hash table, minimizing collisions. "
                f"In {problem_title}, hashing helps quickly determine if an element has been seen before."
            )
        
        return description, key_points, implementation
        
    def _get_technique_complexity(self, technique: str, complexity_type: str) -> str:
        """Get time or space complexity information for a technique."""
        tech_lower = technique.lower()
        
        if complexity_type == "time":
            if "hash table" in tech_lower or "dictionary" in tech_lower or "hashing" in tech_lower:
                return "Average: O(1) for lookups, insertions, and deletions. Worst case: O(n) if many collisions occur."
            elif "frequency count" in tech_lower:
                return "O(n) where n is the number of elements being counted."
            elif "two pointer" in tech_lower or "sliding window" in tech_lower:
                return "O(n) where n is the size of the input array or string."
            elif "binary search" in tech_lower:
                return "O(log n) where n is the size of the sorted input array."
            elif "dynamic programming" in tech_lower:
                return "Typically O(n²) or O(n*m) depending on the specific problem, but varies widely."
            else:
                return "Varies depending on implementation and specific problem constraints."
        else:  # space complexity
            if "hash table" in tech_lower or "dictionary" in tech_lower or "frequency count" in tech_lower:
                return "O(n) where n is the number of unique elements or characters being tracked."
            elif "two pointer" in tech_lower:
                return "O(1) as only a constant amount of extra space is needed."
            elif "sliding window" in tech_lower:
                return "O(1) to O(k) where k is the window size, depending on what needs to be tracked."
            elif "binary search" in tech_lower:
                return "O(1) for iterative implementation, O(log n) for recursive implementation due to call stack."
            elif "dynamic programming" in tech_lower:
                return "O(n) to O(n²) typically, depending on the dimensions of the DP table."
            elif "hashing" in tech_lower:
                return "O(n) where n is the number of elements being hashed and stored."
            else:
                return "Varies depending on implementation and specific problem constraints."


# Initialize the concept extractor
concept_extractor = ConceptExtractor()


@app.post("/api/v1/extract-concepts")
async def extract_concepts(req: ConversationRequest):
    """Extract technical concepts from a conversation with comprehensive analysis and logging."""
    request_start_time = datetime.now()
    logger.info("🌟 === NEW EXTRACTION REQUEST ===")
    logger.info(f"📊 Request size: {len(req.conversation_text)} characters")
    
    try:
        # Pass along any category_guidance to the analyzer
        logger.info("🔄 Starting concept extraction analysis...")
        result = await concept_extractor.analyze_conversation(req)
        
        # Standardize the response format to ensure consistency
        logger.info("🔧 Standardizing response format...")
        standardized_result = standardize_response_format(result)
        
        # COMPREHENSIVE RESPONSE LOGGING
        logger.info("=== 📋 FINAL RESPONSE ANALYSIS ===")
        logger.info(f"✅ Summary: {standardized_result.get('summary', 'NONE')}")
        logger.info(f"✅ Conversation Summary: {standardized_result.get('conversation_summary', 'NONE')}")
        logger.info(f"✅ Number of concepts: {len(standardized_result.get('concepts', []))}")
        
        # Log detailed concept analysis
        if standardized_result.get('concepts'):
            logger.info("📚 EXTRACTED CONCEPTS BREAKDOWN:")
            for i, concept in enumerate(standardized_result.get('concepts')):
                title = concept.get('title', 'UNTITLED')
                category = concept.get('category', 'UNKNOWN')
                summary_length = len(concept.get('summary', ''))
                details_length = len(str(concept.get('details', '')))
                code_snippets = len(concept.get('codeSnippets', []))
                key_points = len(concept.get('keyPoints', []))
                related_concepts = len(concept.get('relatedConcepts', []))
                confidence = concept.get('confidence_score', 0)
                
                logger.info(f"  📖 Concept {i+1}: '{title}'")
                logger.info(f"    🏷️  Category: {category}")
                logger.info(f"    📝 Summary: {summary_length} chars")
                logger.info(f"    📋 Details: {details_length} chars")
                logger.info(f"    💻 Code snippets: {code_snippets}")
                logger.info(f"    🔑 Key points: {key_points}")
                logger.info(f"    🔗 Related concepts: {related_concepts}")
                logger.info(f"    🎯 Confidence: {confidence:.2f}")
                logger.debug(f"    📄 All fields: {', '.join(concept.keys())}")
                
                # Log code snippets details
                if concept.get('codeSnippets'):
                    for j, snippet in enumerate(concept['codeSnippets']):
                        lang = snippet.get('language', 'unknown')
                        code_length = len(snippet.get('code', ''))
                        logger.debug(f"      💻 Code {j+1}: {lang} ({code_length} chars)")
        else:
            logger.warning("⚠️  WARNING: No concepts in final response!")
        
        # Log metadata
        metadata = standardized_result.get('metadata', {})
        logger.info("📊 METADATA:")
        logger.info(f"  ⏱️  Extraction time: {metadata.get('extraction_time', 'UNKNOWN')}")
        logger.info(f"  🤖 Model used: {metadata.get('model_used', 'UNKNOWN')}")
        logger.info(f"  📈 Concept count: {metadata.get('concept_count', 0)}")
        logger.info(f"  🔧 Processing success rate: {metadata.get('processing_success_rate', 'N/A')}")
        
        # Calculate total request time
        request_end_time = datetime.now()
        total_time = (request_end_time - request_start_time).total_seconds()
        logger.info(f"⏱️  TOTAL REQUEST TIME: {total_time:.2f} seconds")
        
        logger.info("🎉 === EXTRACTION COMPLETED SUCCESSFULLY ===")
        return standardized_result
        
    except Exception as e:
        logger.error(f"❌ CRITICAL ERROR in extract_concepts: {str(e)}")
        logger.error(f"🔍 Error type: {type(e).__name__}")
        logger.error(f"📍 Traceback: {traceback.format_exc()}")
        
        # Create emergency fallback response in case of critical error
        logger.warning("🚨 Creating emergency fallback response...")
        emergency_fallback = {
            "concepts": [
                {
                    "title": "Programming Concept",
                    "category": "General",
                    "summary": "General programming discussion",
                    "keyPoints": ["Extracted from conversation"],
                    "details": "Programming concepts discussed in the conversation",
                    "relatedConcepts": [],
                    "confidence_score": 0.5,
                    "last_updated": datetime.now().isoformat()
                }
            ],
            "conversation_title": "Programming Discussion",
            "conversation_summary": "Discussion about programming topics",
            "summary": "Discussion about programming topics",
            "metadata": {
                "extraction_time": datetime.now().isoformat(),
                "model_used": "emergency_fallback",
                "extraction_method": "fallback",
                "error": str(e),
                "error_type": type(e).__name__
            }
        }
        
        logger.info("🔧 Returning emergency fallback response")
        return emergency_fallback

def standardize_response_format(result: Dict) -> Dict:
    """Standardize the response format to ensure consistency with frontend expectations."""
    standardized = result.copy()
    
    # Ensure conversation_summary and summary are always present
    if "conversation_summary" not in standardized and "summary" in standardized:
        standardized["conversation_summary"] = standardized["summary"]
    elif "summary" not in standardized and "conversation_summary" in standardized:
        standardized["summary"] = standardized["conversation_summary"]
    elif "conversation_summary" not in standardized and "summary" not in standardized:
        standardized["conversation_summary"] = "Discussion about programming concepts"
        standardized["summary"] = "Discussion about programming concepts"
    
    # Ensure conversation_title is always present and different from summary
    if "conversation_title" not in standardized:
        # Generate a title based on concepts if possible
        if "concepts" in standardized and standardized["concepts"]:
            concept_titles = [c.get("title", "") for c in standardized["concepts"] if "title" in c]
            if len(concept_titles) == 1:
                standardized["conversation_title"] = f"Discussion about {concept_titles[0]}"
            elif len(concept_titles) == 2:
                standardized["conversation_title"] = f"{concept_titles[0]} and {concept_titles[1]} Discussion"
            elif len(concept_titles) > 2:
                standardized["conversation_title"] = f"{concept_titles[0]}, {concept_titles[1]} & More"
            else:
                standardized["conversation_title"] = "Programming Discussion"
        else:
            # Use a prefix to differentiate from summary
            summary = standardized.get("conversation_summary", "")
            if summary:
                standardized["conversation_title"] = f"Topic: {summary[:40]}..." if len(summary) > 50 else f"Topic: {summary}"
            else:
                standardized["conversation_title"] = "Programming Discussion"
    
    # Ensure concepts is always an array
    if "concepts" not in standardized or not isinstance(standardized["concepts"], list):
        standardized["concepts"] = []
    
    # Process each concept to ensure required fields
    for i, concept in enumerate(standardized["concepts"]):
        # Ensure required fields
        required_fields = {
            "title": concept.get("title", f"Concept {i+1}"),
            "category": concept.get("category", "General"),
            "summary": concept.get("summary", ""),
            "keyPoints": concept.get("keyPoints", []),
            "details": concept.get("details", concept.get("implementation", "")),
            "relatedConcepts": concept.get("relatedConcepts", []),
            "confidence_score": concept.get("confidence_score", 0.8),
        }
        
        # Update concept with required fields
        standardized["concepts"][i] = {**concept, **required_fields}
        
    # Ensure metadata is present
    if "metadata" not in standardized:
        standardized["metadata"] = {
            "extraction_time": datetime.now().isoformat(),
            "model_used": "standardized",
            "concept_count": len(standardized["concepts"])
        }
    
    return standardized

@app.get("/api/v1/health")
async def health_check():
    """Check if the service is healthy."""
    return {
        "status": "ok",
        "api_key_configured": bool(OPENAI_API_KEY),
        "cache_size": len(concept_extractor.cache),
        "service": "Technical Concept Extractor"
    }


class QuizRequest(BaseModel):
    concept: Dict


@app.post("/api/v1/generate-quiz")
async def generate_quiz(req: QuizRequest):
    """Generate quiz questions for a given concept."""
    try:
        concept = req.concept
        if not concept:
            raise HTTPException(status_code=400, detail="Missing concept data")
        
        # Create quiz generation prompt
        prompt = f"""
        Based on the following programming concept, generate 5 multiple-choice quiz questions to test understanding.
        
        Concept: {concept.get('title', '')}
        Summary: {concept.get('summary', '')}
        
        For each question:
        1. Create a clear, specific question about the concept
        2. Provide 4 multiple-choice options (A, B, C, D)
        3. Indicate the correct answer (0-3 index)
        4. Provide a brief explanation of why the answer is correct
        
        Make the questions practical and test real understanding, not just memorization.
        
        Return the response in this exact JSON format:
        {{
          "questions": [
            {{
              "question": "Question text here?",
              "options": ["Option A", "Option B", "Option C", "Option D"],
              "correctAnswer": 0,
              "explanation": "Explanation of why this answer is correct."
            }}
          ]
        }}
        """
        
        # Use the same client as concept extraction
        response = await concept_extractor.client.chat.completions.create(
            model="gpt-3.5-turbo",
            messages=[
                {
                    "role": "system",
                    "content": "You are an expert programming instructor creating quiz questions. Always respond with valid JSON only."
                },
                {
                    "role": "user",
                    "content": prompt
                }
            ],
            max_tokens=2000,
            temperature=0.7,
        )
        
        content = response.choices[0].message.content.strip()
        
        # Extract JSON from response (handle markdown wrapping)
        content = re.sub(r'```json\s*', '', content)
        content = re.sub(r'```\s*$', '', content)
        content = content.strip()
        
        # Parse the JSON response
        quiz_data = json.loads(content)
        
        return {
            "questions": quiz_data["questions"],
            "metadata": {
                "conceptTitle": concept.get('title', ''),
                "difficulty": "intermediate",
                "totalQuestions": len(quiz_data["questions"])
            }
        }
        
    except json.JSONDecodeError as e:
        logger.error(f"Failed to parse quiz JSON response: {e}")
        raise HTTPException(status_code=500, detail="Failed to generate valid quiz questions")
    except Exception as e:
        logger.error(f"Error generating quiz questions: {e}")
        raise HTTPException(status_code=500, detail="Internal server error")<|MERGE_RESOLUTION|>--- conflicted
+++ resolved
@@ -131,13 +131,8 @@
         ]
         try:
             async with httpx.AsyncClient() as client:
-<<<<<<< HEAD
-                # Get frontend URL from environment variable
-                frontend_url = os.getenv("FRONTEND_URL", "http://localhost:3000")
-=======
                 # Use environment variable for frontend URL with fallback
                 frontend_url = os.getenv('FRONTEND_URL', 'http://localhost:3000')
->>>>>>> aff99246
                 resp = await client.get(f"{frontend_url}/api/categories")
                 if resp.status_code == 200:
                     data = resp.json()
@@ -871,26 +866,6 @@
         if segment_type == "PROBLEM_SOLVING":
             # Build the problem-solving prompt in readable sections
             base_instructions = (
-<<<<<<< HEAD
-                "You are an ELITE technical knowledge extraction system. Your job is to "
-                "analyze programming conversations and extract SPECIFIC, VALUABLE concepts:\n\n"
-                "🎯 CONCEPT IDENTIFICATION RULES:\n"
-                "1. SPECIFIC PROBLEMS: Extract the exact problem being solved (e.g., 'Contains Duplicate', 'Valid Anagram', 'Two Sum')\n"
-                "2. ALGORITHMIC TECHNIQUES: Extract the specific approach used (e.g., 'Hash Table for Duplicate Detection', 'Two Pointer Technique')\n"
-                "3. DATA STRUCTURES: Only extract if they're the main focus, not just mentioned in passing\n"
-                "4. DESIGN PATTERNS: Extract architectural or coding patterns being discussed\n"
-                "5. OPTIMIZATION STRATEGIES: Extract performance improvement techniques\n\n"
-                "🚫 AVOID THESE GENERIC CONCEPTS:\n"
-                "- 'Iteration', 'Loop', 'Variables', 'Programming', 'Coding'\n"
-                "- 'Array', 'String' (unless they're the main focus with specific techniques)\n"
-                "- 'Function', 'Method' (unless discussing specific patterns)\n\n"
-                "✅ QUALITY STANDARDS:\n"
-                "- Each concept must be IMMEDIATELY USEFUL for future reference\n"
-                "- Focus on concepts someone would want to review before an interview\n"
-                "- Include the WHY behind each technique, not just the HOW\n"
-                "- Limit to 1-3 HIGH-VALUE concepts maximum\n"
-                "- NO overlapping or duplicate concepts\n\n"
-=======
                 "You are an expert technical knowledge extraction system. Your job is to "
                 "analyze programming and computer science conversations and extract:\n"
                 "- ALWAYS prioritize the PROBLEM NAME as the primary concept title (e.g., \"Contains Duplicate\", \"Two Sum\", \"Valid Anagram\")\n"
@@ -904,7 +879,6 @@
                 "- Make 'keyPoints' include both the problem approach AND the technique used\n"
                 "- Include only MAJOR topics as separate concepts\n"
                 "- Implementation details and techniques should be included WITHIN the relevant problem concept\n\n"
->>>>>>> aff99246
             )
             
             concept_requirements = (
@@ -969,22 +943,19 @@
         else:
             # Build the exploratory/learning prompt in readable sections
             base_instructions = (
-                "You are an ELITE technical knowledge extraction system. Your job is to "
-                "analyze technical learning conversations and extract SPECIFIC, VALUABLE concepts:\n\n"
-                "CONCEPT IDENTIFICATION RULES:\n"
-                "1. TECHNOLOGIES & FRAMEWORKS: Extract specific tools, libraries, or platforms being learned\n"
-                "2. ARCHITECTURAL PATTERNS: Extract design patterns, system architectures, or methodologies\n"
-                "3. TECHNICAL CONCEPTS: Extract core computer science or engineering principles\n"
-                "4. IMPLEMENTATION STRATEGIES: Extract specific approaches to solving technical challenges\n"
-                "5. BEST PRACTICES: Extract proven techniques and methodologies\n\n"
-                "QUALITY STANDARDS:\n"
-                "- Each concept must be SPECIFIC and ACTIONABLE\n"
-                "- Avoid generic concepts like 'Programming' or 'Development'\n"
-                "- Focus on concepts that provide concrete learning value\n"
-                "- Include practical applications and real-world context\n"
-                "- Extract the INSIGHTS and UNDERSTANDING gained, not just facts\n"
-                "- Limit to 1-5 HIGH-VALUE concepts maximum\n"
-                "- NO overlapping or duplicate concepts\n\n"
+                "You are an expert technical knowledge extraction system. Your job is to "
+                "analyze programming and computer science conversations and extract:\n"
+                "- Extract a list of the main topics or concepts the user learned about\n"
+                "- For each topic, provide a concise note-style explanation of what was learned (focus on new knowledge or insights gained)\n"
+                "- Do NOT include the user's struggles, questions, or the learning process—just the final learning outcomes\n"
+                "- For each topic, also extract 2-5 key points summarizing the most important takeaways\n"
+                "- If relevant, include related concepts, but do not include Q&A, misconceptions, or learning journey\n"
+                "- Limit to 1-7 concepts maximum\n"
+                "- NO duplicates or overlapping concepts (normalize similar names, e.g., 'Frequency Count' and 'Frequency Counting')\n"
+                "- Make 'summary' a concise statement of what was learned\n"
+                "- Make 'keyPoints' a list of the most important takeaways\n"
+                "- Include only MAJOR topics as separate concepts\n"
+                "- Implementation details and minor techniques should be included WITHIN the relevant concept\n\n"
             )
             
             concept_requirements = (
@@ -1762,88 +1733,4 @@
         "api_key_configured": bool(OPENAI_API_KEY),
         "cache_size": len(concept_extractor.cache),
         "service": "Technical Concept Extractor"
-    }
-
-
-class QuizRequest(BaseModel):
-    concept: Dict
-
-
-@app.post("/api/v1/generate-quiz")
-async def generate_quiz(req: QuizRequest):
-    """Generate quiz questions for a given concept."""
-    try:
-        concept = req.concept
-        if not concept:
-            raise HTTPException(status_code=400, detail="Missing concept data")
-        
-        # Create quiz generation prompt
-        prompt = f"""
-        Based on the following programming concept, generate 5 multiple-choice quiz questions to test understanding.
-        
-        Concept: {concept.get('title', '')}
-        Summary: {concept.get('summary', '')}
-        
-        For each question:
-        1. Create a clear, specific question about the concept
-        2. Provide 4 multiple-choice options (A, B, C, D)
-        3. Indicate the correct answer (0-3 index)
-        4. Provide a brief explanation of why the answer is correct
-        
-        Make the questions practical and test real understanding, not just memorization.
-        
-        Return the response in this exact JSON format:
-        {{
-          "questions": [
-            {{
-              "question": "Question text here?",
-              "options": ["Option A", "Option B", "Option C", "Option D"],
-              "correctAnswer": 0,
-              "explanation": "Explanation of why this answer is correct."
-            }}
-          ]
-        }}
-        """
-        
-        # Use the same client as concept extraction
-        response = await concept_extractor.client.chat.completions.create(
-            model="gpt-3.5-turbo",
-            messages=[
-                {
-                    "role": "system",
-                    "content": "You are an expert programming instructor creating quiz questions. Always respond with valid JSON only."
-                },
-                {
-                    "role": "user",
-                    "content": prompt
-                }
-            ],
-            max_tokens=2000,
-            temperature=0.7,
-        )
-        
-        content = response.choices[0].message.content.strip()
-        
-        # Extract JSON from response (handle markdown wrapping)
-        content = re.sub(r'```json\s*', '', content)
-        content = re.sub(r'```\s*$', '', content)
-        content = content.strip()
-        
-        # Parse the JSON response
-        quiz_data = json.loads(content)
-        
-        return {
-            "questions": quiz_data["questions"],
-            "metadata": {
-                "conceptTitle": concept.get('title', ''),
-                "difficulty": "intermediate",
-                "totalQuestions": len(quiz_data["questions"])
-            }
-        }
-        
-    except json.JSONDecodeError as e:
-        logger.error(f"Failed to parse quiz JSON response: {e}")
-        raise HTTPException(status_code=500, detail="Failed to generate valid quiz questions")
-    except Exception as e:
-        logger.error(f"Error generating quiz questions: {e}")
-        raise HTTPException(status_code=500, detail="Internal server error")+    }